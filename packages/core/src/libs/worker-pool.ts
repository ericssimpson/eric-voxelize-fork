/**
 * A worker pool job is queued to a worker pool and is executed by a worker.
 */
export type WorkerPoolJob = {
  /**
   * A JSON serializable object that is passed to the worker.
   */
  message: any;

  /**
   * Any array buffers (transferable) that are passed to the worker.
   */
  buffers?: ArrayBufferLike[];

  /**
   * A callback that is called when the worker has finished executing the job.
   *
   * @param value The result of the job.
   */
  resolve: (value: any) => void;
};

/**
 * Parameters to create a worker pool.
 */
export type WorkerPoolParams = {
  /**
   * The maximum number of workers to create. Defaults to `8`.
   */
  maxWorker: number;
};

const defaultParams: WorkerPoolParams = {
  maxWorker: 8,
};

/**
 * A pool of web workers that can be used to execute jobs. The pool will create
 * workers up to the maximum number of workers specified in the parameters.
 * When a job is queued, the pool will find the first available worker and
 * execute the job. If no workers are available, the job will be queued until
 * a worker becomes available.
 */
export class WorkerPool {
  /**
   * The queue of jobs that are waiting to be executed.
   */
  public queue: WorkerPoolJob[] = [];

  /**
   * A static count of working web workers across all worker pools.
   */
  static WORKING_COUNT = 0;

  /**
   * The list of workers in the pool.
   */
  private workers: Worker[] = [];

  /**
   * The list of available workers' indices.
   */
  private available: number[] = [];

  /**
   * Create a new worker pool.
   *
   * @param Proto The worker class to create.
   * @param params The parameters to create the worker pool.
   */
  constructor(
    public Proto: new () => Worker,
    public params: WorkerPoolParams = defaultParams
  ) {
    const { maxWorker } = params;

    for (let i = 0; i < maxWorker; i++) {
      this.workers.push(new Proto());
      this.available.push(i);
    }
  }

  /**
   * Append a new job to be executed by a worker.
   *
   * @param job The job to queue.
   */
  addJob = (job: WorkerPoolJob) => {
    this.queue.push(job);
    this.process();
  };

  /**
   * Process the queue of jobs. This is called when a worker becomes available or
   * when a new job is added to the queue.
   */
  private process = () => {
    if (this.queue.length !== 0 && this.available.length > 0) {
      const index = this.available.shift() as number;
      const worker = this.workers[index];

      const { message, buffers, resolve } = this.queue.shift() as WorkerPoolJob;

      worker.postMessage(message, buffers || []);
      WorkerPool.WORKING_COUNT++;

      const workerCallback = ({ data }: any) => {
        WorkerPool.WORKING_COUNT--;
        worker.removeEventListener("message", workerCallback);
        worker.terminate();
        this.available.push(index);
<<<<<<< HEAD
        worker.terminate();
=======
>>>>>>> 56aaa292
        this.workers[index] = new this.Proto();
        resolve(data);
        requestAnimationFrame(this.process);
      };

      worker.addEventListener("message", workerCallback);
    }
  };

  /**
   * Whether or not are there no available workers.
   */
  get isBusy() {
    return this.available.length <= 0;
  }

  /**
   * The number of workers that are simultaneously working.
   */
  get workingCount() {
    return this.workers.length - this.available.length;
  }
}<|MERGE_RESOLUTION|>--- conflicted
+++ resolved
@@ -109,10 +109,7 @@
         worker.removeEventListener("message", workerCallback);
         worker.terminate();
         this.available.push(index);
-<<<<<<< HEAD
         worker.terminate();
-=======
->>>>>>> 56aaa292
         this.workers[index] = new this.Proto();
         resolve(data);
         requestAnimationFrame(this.process);
